--- conflicted
+++ resolved
@@ -41,14 +41,10 @@
 
 type QuantileSketchAccumulator struct {
 	matrix ProbabilisticQuantileMatrix
-<<<<<<< HEAD
-	stats  stats.Result // for accumulating statistics from downstream requests
-=======
 
 	stats    stats.Result        // for accumulating statistics from downstream requests
 	headers  map[string][]string // for accumulating headers from downstream requests
 	warnings map[string]struct{} // for accumulating warnings from downstream requests}
->>>>>>> 5bffc10d
 }
 
 // newQuantileSketchAccumulator returns an accumulator for sharded
@@ -95,9 +91,6 @@
 }
 
 func (a *QuantileSketchAccumulator) Result() []logqlmodel.Result {
-<<<<<<< HEAD
-	return []logqlmodel.Result{{Data: a.matrix, Statistics: a.stats}}
-=======
 	headers := make([]*definitions.PrometheusResponseHeader, 0, len(a.headers))
 	for name, vals := range a.headers {
 		headers = append(
@@ -120,7 +113,6 @@
 			Statistics: a.stats,
 		},
 	}
->>>>>>> 5bffc10d
 }
 
 // heap impl for keeping only the top n results across m streams
