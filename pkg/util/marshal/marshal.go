--- conflicted
+++ resolved
@@ -238,29 +238,6 @@
 	s.WriteVal(r)
 	s.WriteRaw("\n")
 	return s.Flush()
-<<<<<<< HEAD
-}
-
-// WriteQuerySamplesResponseJSON marshals a logproto.QuerySamplesResponse to JSON and then
-// writes it to the provided io.Writer.
-func WriteQuerySamplesResponseJSON(r *logproto.QuerySamplesResponse, w io.Writer) error {
-	s := jsoniter.ConfigFastest.BorrowStream(w)
-	defer jsoniter.ConfigFastest.ReturnStream(s)
-
-	matrix, err := logprotoSeriesToPromQLMatrix(r.Series)
-	if err != nil {
-		return fmt.Errorf("could not convert logproto series to promql matrix: %w", err)
-	}
-
-	// TODO(twhitney): add stats
-	err = EncodeResult(matrix, nil, stats.Result{}, s, nil)
-	if err != nil {
-		return fmt.Errorf("could not write JSON response: %w", err)
-	}
-
-	s.WriteRaw("\n")
-	s.Flush()
-	return nil
 }
 
 // WriteQueryPlanResponseJSON marshals a logproto.QuerySamplesResponse to JSON and then
@@ -271,28 +248,4 @@
 	s.WriteVal(r)
 	s.WriteRaw("\n")
 	return s.Flush()
-}
-
-func logprotoSeriesToPromQLMatrix(series []logproto.Series) (promql.Matrix, error) {
-	promMatrix := make(promql.Matrix, len(series))
-	for i, s := range series {
-		lbls, err := parser.ParseMetric(s.Labels)
-		if err != nil {
-			return nil, err
-		}
-
-		promSeries := promql.Series{
-			Metric: lbls,
-			Floats: make([]promql.FPoint, len(s.Samples)),
-		}
-		for i, sample := range s.Samples {
-			t := model.TimeFromUnixNano(sample.Timestamp)
-			promSeries.Floats[i] = promql.FPoint{T: int64(t), F: sample.Value}
-		}
-		promMatrix[i] = promSeries
-	}
-
-	return promMatrix, nil
-=======
->>>>>>> 6284ed5e
 }