package storage

import (
	"context"
	"fmt"
	"math"
	"time"

	"github.com/go-kit/log"
	"github.com/pkg/errors"
	"github.com/prometheus/client_golang/prometheus"
	"github.com/prometheus/common/model"
	"github.com/prometheus/prometheus/model/labels"

	"github.com/grafana/dskit/tenant"

	"github.com/grafana/loki/pkg/analytics"
	"github.com/grafana/loki/pkg/iter"
	"github.com/grafana/loki/pkg/logproto"
	"github.com/grafana/loki/pkg/logql"
	"github.com/grafana/loki/pkg/logqlmodel/stats"
	"github.com/grafana/loki/pkg/querier/astmapper"
	"github.com/grafana/loki/pkg/storage/chunk"
	"github.com/grafana/loki/pkg/storage/chunk/cache"
	"github.com/grafana/loki/pkg/storage/chunk/client"
	"github.com/grafana/loki/pkg/storage/chunk/client/congestion"
	"github.com/grafana/loki/pkg/storage/chunk/fetcher"
	"github.com/grafana/loki/pkg/storage/config"
	"github.com/grafana/loki/pkg/storage/stores"
	"github.com/grafana/loki/pkg/storage/stores/index"
	"github.com/grafana/loki/pkg/storage/stores/indexshipper"
	"github.com/grafana/loki/pkg/storage/stores/indexshipper/gatewayclient"
	"github.com/grafana/loki/pkg/storage/stores/series"
	series_index "github.com/grafana/loki/pkg/storage/stores/series/index"
	"github.com/grafana/loki/pkg/storage/stores/shipper/indexgateway"
	"github.com/grafana/loki/pkg/storage/stores/tsdb"
	"github.com/grafana/loki/pkg/util"
	"github.com/grafana/loki/pkg/util/deletion"
)

var (
	indexTypeStats  = analytics.NewString("store_index_type")
	objectTypeStats = analytics.NewString("store_object_type")
	schemaStats     = analytics.NewString("store_schema")

	errWritingChunkUnsupported = errors.New("writing chunks is not supported while running store in read-only mode")
)

type SelectStore interface {
	SelectSamples(ctx context.Context, req logql.SelectSampleParams) (iter.SampleIterator, error)
	SelectLogs(ctx context.Context, req logql.SelectLogParams) (iter.EntryIterator, error)
	SelectSeries(ctx context.Context, req logql.SelectLogParams) ([]logproto.SeriesIdentifier, error)
}

type SchemaConfigProvider interface {
	GetSchemaConfigs() []config.PeriodConfig
}

type Store interface {
	stores.Store
	SelectStore
	SchemaConfigProvider
}

type LokiStore struct {
	stores.Store

	cfg       Config
	storeCfg  config.ChunkStoreConfig
	schemaCfg config.SchemaConfig

	chunkMetrics       *ChunkMetrics
	chunkClientMetrics client.ChunkClientMetrics
	clientMetrics      ClientMetrics
	registerer         prometheus.Registerer

	indexReadCache   cache.Cache
	chunksCache      cache.Cache
	chunksCacheL2    cache.Cache
	writeDedupeCache cache.Cache

	limits StoreLimits
	logger log.Logger

	chunkFilterer               chunk.RequestChunkFilterer
	congestionControllerFactory func(cfg congestion.Config, logger log.Logger, metrics *congestion.Metrics) congestion.Controller
}

// NewStore creates a new Loki Store using configuration supplied.
func NewStore(cfg Config, storeCfg config.ChunkStoreConfig, schemaCfg config.SchemaConfig,
	limits StoreLimits, clientMetrics ClientMetrics, registerer prometheus.Registerer, logger log.Logger,
) (*LokiStore, error) {
	if len(schemaCfg.Configs) != 0 {
		if index := config.ActivePeriodConfig(schemaCfg.Configs); index != -1 && index < len(schemaCfg.Configs) {
			indexTypeStats.Set(schemaCfg.Configs[index].IndexType)
			objectTypeStats.Set(schemaCfg.Configs[index].ObjectType)
			schemaStats.Set(schemaCfg.Configs[index].Schema)
		}
	}

	indexReadCache, err := cache.New(cfg.IndexQueriesCacheConfig, registerer, logger, stats.IndexCache)
	if err != nil {
		return nil, err
	}

	writeDedupeCache, err := cache.New(storeCfg.WriteDedupeCacheConfig, registerer, logger, stats.WriteDedupeCache)
	if err != nil {
		return nil, err
	}

	chunkCacheCfg := storeCfg.ChunkCacheConfig
	chunkCacheCfg.Prefix = "chunks"
	chunksCache, err := cache.New(chunkCacheCfg, registerer, logger, stats.ChunkCache)
	if err != nil {
		return nil, err
	}

	chunkCacheCfgL2 := storeCfg.ChunkCacheConfigL2
	chunkCacheCfgL2.Prefix = "chunksl2"
	// TODO(E.Welch) would we want to disambiguate this cache in the stats? I think not but we'd need to change stats.ChunkCache to do so.
	chunksCacheL2, err := cache.New(chunkCacheCfgL2, registerer, logger, stats.ChunkCache)
	if err != nil {
		return nil, err
	}

	// Cache is shared by multiple stores, which means they will try and Stop
	// it more than once.  Wrap in a StopOnce to prevent this.
	indexReadCache = cache.StopOnce(indexReadCache)
	chunksCache = cache.StopOnce(chunksCache)
	chunksCacheL2 = cache.StopOnce(chunksCacheL2)
	writeDedupeCache = cache.StopOnce(writeDedupeCache)

	// Lets wrap all caches except chunksCache with CacheGenMiddleware to facilitate cache invalidation using cache generation numbers.
	// chunksCache is not wrapped because chunks content can't be anyways modified without changing its ID so there is no use of
	// invalidating chunks cache. Also chunks can be fetched only by their ID found in index and we are anyways removing the index and invalidating index cache here.
	indexReadCache = cache.NewCacheGenNumMiddleware(indexReadCache)
	writeDedupeCache = cache.NewCacheGenNumMiddleware(writeDedupeCache)

	err = schemaCfg.Load()
	if err != nil {
		return nil, errors.Wrap(err, "error loading schema config")
	}
	stores := stores.NewCompositeStore(limits)

	s := &LokiStore{
		Store:     stores,
		cfg:       cfg,
		storeCfg:  storeCfg,
		schemaCfg: schemaCfg,

		congestionControllerFactory: congestion.NewController,

		chunkClientMetrics: client.NewChunkClientMetrics(registerer),
		clientMetrics:      clientMetrics,
		chunkMetrics:       NewChunkMetrics(registerer, cfg.MaxChunkBatchSize),
		registerer:         registerer,

		indexReadCache:   indexReadCache,
		chunksCache:      chunksCache,
		chunksCacheL2:    chunksCacheL2,
		writeDedupeCache: writeDedupeCache,

		logger: logger,
		limits: limits,
	}
	if err := s.init(); err != nil {
		return nil, err
	}
	return s, nil
}

func (s *LokiStore) init() error {
	for i, p := range s.schemaCfg.Configs {
		p := p
		chunkClient, err := s.chunkClientForPeriod(p)
		if err != nil {
			return err
		}
		f, err := fetcher.New(s.chunksCache, s.chunksCacheL2, s.storeCfg.ChunkCacheStubs(), s.schemaCfg, chunkClient, s.storeCfg.ChunkCacheConfig.AsyncCacheWriteBackConcurrency, s.storeCfg.ChunkCacheConfig.AsyncCacheWriteBackBufferSize, s.storeCfg.L2ChunkCacheHandoff)
		if err != nil {
			return err
		}

		periodEndTime := config.DayTime{Time: math.MaxInt64}
		if i < len(s.schemaCfg.Configs)-1 {
			periodEndTime = config.DayTime{Time: s.schemaCfg.Configs[i+1].From.Time.Add(-time.Millisecond)}
		}
		w, idx, stop, err := s.storeForPeriod(p, p.GetIndexTableNumberRange(periodEndTime), chunkClient, f)
		if err != nil {
			return err
		}

		// s.Store is always assigned the CompositeStore implementation of the Store interface
		s.Store.(*stores.CompositeStore).AddStore(p.From.Time, f, idx, w, stop)
	}

	if s.cfg.EnableAsyncStore {
		s.Store = NewAsyncStore(s.cfg.AsyncStoreConfig, s.Store, s.schemaCfg)
	}

	return nil
}

func (s *LokiStore) chunkClientForPeriod(p config.PeriodConfig) (client.Client, error) {
	objectStoreType := p.ObjectType
	if objectStoreType == "" {
		objectStoreType = p.IndexType
	}
	chunkClientReg := prometheus.WrapRegistererWith(
		prometheus.Labels{"component": "chunk-store-" + p.From.String()}, s.registerer)

	var cc congestion.Controller
	ccCfg := s.cfg.CongestionControl

	if ccCfg.Enabled {
		cc = s.congestionControllerFactory(
			ccCfg,
			s.logger,
			congestion.NewMetrics(fmt.Sprintf("%s-%s", objectStoreType, p.From.String()), ccCfg),
		)
	}

	chunks, err := NewChunkClient(objectStoreType, s.cfg, s.schemaCfg, cc, chunkClientReg, s.clientMetrics)
	if err != nil {
		return nil, errors.Wrap(err, "error creating object client")
	}

	chunks = client.NewMetricsChunkClient(chunks, s.chunkClientMetrics)
	return chunks, nil
}

func shouldUseIndexGatewayClient(cfg indexshipper.Config) bool {
	if cfg.Mode != indexshipper.ModeReadOnly || cfg.IndexGatewayClientConfig.Disabled {
		return false
	}

	gatewayCfg := cfg.IndexGatewayClientConfig
	if gatewayCfg.Mode == indexgateway.SimpleMode && gatewayCfg.Address == "" {
		return false
	}

	return true
}

func (s *LokiStore) storeForPeriod(p config.PeriodConfig, tableRange config.TableRange, chunkClient client.Client, f *fetcher.Fetcher) (stores.ChunkWriter, index.ReaderWriter, func(), error) {
	indexClientReg := prometheus.WrapRegistererWith(
		prometheus.Labels{
			"component": fmt.Sprintf(
				"index-store-%s-%s",
				p.IndexType,
				p.From.String(),
			),
		}, s.registerer)
	indexClientLogger := log.With(s.logger, "index-store", fmt.Sprintf("%s-%s", p.IndexType, p.From.String()))

	if p.IndexType == config.TSDBType {
		if shouldUseIndexGatewayClient(s.cfg.TSDBShipperConfig.Config) {
			// inject the index-gateway client into the index store
			gw, err := gatewayclient.NewGatewayClient(s.cfg.TSDBShipperConfig.IndexGatewayClientConfig, indexClientReg, s.limits, indexClientLogger)
			if err != nil {
				return nil, nil, nil, err
			}
			idx := series.NewIndexGatewayClientStore(gw, indexClientLogger)

			return failingChunkWriter{}, index.NewMonitoredReaderWriter(idx, indexClientReg), func() {
				f.Stop()
				gw.Stop()
			}, nil
		}

		objectType := p.ObjectType
		if s.cfg.TSDBShipperConfig.SharedStoreType != "" {
			objectType = s.cfg.TSDBShipperConfig.SharedStoreType
		}

		objectClient, err := NewObjectClient(objectType, s.cfg, s.clientMetrics)
		if err != nil {
			return nil, nil, nil, err
		}

<<<<<<< HEAD
		var backupIndexWriter index.Writer
		backupStoreStop := func() {}
		if s.cfg.TSDBShipperConfig.UseBoltDBShipperAsBackup {
			pCopy := p
			pCopy.IndexType = config.BoltDBShipperType
			pCopy.IndexTables.Prefix = fmt.Sprintf("%sbackup_", pCopy.IndexTables.Prefix)

			tableRange := tableRange
			tableRange.PeriodConfig = &pCopy

			_, backupIndexWriter, backupStoreStop, err = s.storeForPeriod(pCopy, tableRange, chunkClient, f)
			if err != nil {
				return nil, nil, nil, err
			}
		}

		indexReaderWriter, stopTSDBStoreFunc, err := tsdb.NewStore(fmt.Sprintf("%s_%s", p.ObjectType, p.From.String()), s.cfg.TSDBShipperConfig, s.schemaCfg, f, objectClient, s.limits,
			tableRange, backupIndexWriter, indexClientReg, indexClientLogger, s.indexReadCache, s.cfg.MaxParallelismTableOps)
=======
		name := fmt.Sprintf("%s_%s", p.ObjectType, p.From.String())
		indexReaderWriter, stopTSDBStoreFunc, err := tsdb.NewStore(name, s.cfg.TSDBShipperConfig, s.schemaCfg, f, objectClient, s.limits, tableRange, indexClientReg, indexClientLogger, s.indexReadCache)
>>>>>>> 5415b114
		if err != nil {
			return nil, nil, nil, err
		}

		indexReaderWriter = index.NewMonitoredReaderWriter(indexReaderWriter, indexClientReg)
		chunkWriter := stores.NewChunkWriter(f, s.schemaCfg, indexReaderWriter, s.storeCfg.DisableIndexDeduplication)

		return chunkWriter, indexReaderWriter,
			func() {
				f.Stop()
				chunkClient.Stop()
				stopTSDBStoreFunc()
				objectClient.Stop()
			}, nil
	}

	idx, err := NewIndexClient(p, tableRange, s.cfg, s.schemaCfg, s.limits, s.clientMetrics, nil, indexClientReg, indexClientLogger)
	if err != nil {
		return nil, nil, nil, errors.Wrap(err, "error creating index client")
	}
	idx = series_index.NewCachingIndexClient(idx, s.indexReadCache, s.cfg.IndexCacheValidity, s.limits, indexClientLogger, s.cfg.DisableBroadIndexQueries)
	schema, err := series_index.CreateSchema(p)
	if err != nil {
		return nil, nil, nil, err
	}
	if s.storeCfg.CacheLookupsOlderThan != 0 {
		schema = series_index.NewSchemaCaching(schema, time.Duration(s.storeCfg.CacheLookupsOlderThan))
	}

	indexReaderWriter := series.NewIndexReaderWriter(s.schemaCfg, schema, idx, f, s.cfg.MaxChunkBatchSize, s.writeDedupeCache)
	monitoredReaderWriter := index.NewMonitoredReaderWriter(indexReaderWriter, indexClientReg)
	chunkWriter := stores.NewChunkWriter(f, s.schemaCfg, monitoredReaderWriter, s.storeCfg.DisableIndexDeduplication)

	return chunkWriter,
		monitoredReaderWriter,
		func() {
			chunkClient.Stop()
			f.Stop()
			idx.Stop()
		},
		nil
}

// decodeReq sanitizes an incoming request, rounds bounds, appends the __name__ matcher,
// and adds the "__cortex_shard__" label if this is a sharded query.
// todo(cyriltovena) refactor this.
func decodeReq(req logql.QueryParams) ([]*labels.Matcher, model.Time, model.Time, error) {
	expr, err := req.LogSelector()
	if err != nil {
		return nil, 0, 0, err
	}

	matchers := expr.Matchers()
	nameLabelMatcher, err := labels.NewMatcher(labels.MatchEqual, labels.MetricName, "logs")
	if err != nil {
		return nil, 0, 0, err
	}
	matchers = append(matchers, nameLabelMatcher)
	if err != nil {
		return nil, 0, 0, err
	}
	matchers, err = injectShardLabel(req.GetShards(), matchers)
	if err != nil {
		return nil, 0, 0, err
	}
	from, through := util.RoundToMilliseconds(req.GetStart(), req.GetEnd())
	return matchers, from, through, nil
}

func injectShardLabel(shards []string, matchers []*labels.Matcher) ([]*labels.Matcher, error) {
	if shards != nil {
		parsed, err := logql.ParseShards(shards)
		if err != nil {
			return nil, err
		}
		for _, s := range parsed {
			shardMatcher, err := labels.NewMatcher(
				labels.MatchEqual,
				astmapper.ShardLabel,
				s.String(),
			)
			if err != nil {
				return nil, err
			}
			matchers = append(matchers, shardMatcher)
			break // nolint:staticcheck
		}
	}
	return matchers, nil
}

func (s *LokiStore) SetChunkFilterer(chunkFilterer chunk.RequestChunkFilterer) {
	s.chunkFilterer = chunkFilterer
	s.Store.SetChunkFilterer(chunkFilterer)
}

// lazyChunks is an internal function used to resolve a set of lazy chunks from the store without actually loading them. It's used internally by `LazyQuery` and `GetSeries`
func (s *LokiStore) lazyChunks(ctx context.Context, matchers []*labels.Matcher, from, through model.Time) ([]*LazyChunk, error) {
	userID, err := tenant.TenantID(ctx)
	if err != nil {
		return nil, err
	}

	stats := stats.FromContext(ctx)

	start := time.Now()
	chks, fetchers, err := s.GetChunks(ctx, userID, from, through, matchers...)
	stats.AddChunkRefsFetchTime(time.Since(start))

	if err != nil {
		return nil, err
	}

	var prefiltered int
	var filtered int
	for i := range chks {
		prefiltered += len(chks[i])
		stats.AddChunksRef(int64(len(chks[i])))
		chks[i] = filterChunksByTime(from, through, chks[i])
		filtered += len(chks[i])
	}

	s.chunkMetrics.refs.WithLabelValues(statusDiscarded).Add(float64(prefiltered - filtered))
	s.chunkMetrics.refs.WithLabelValues(statusMatched).Add(float64(filtered))

	// creates lazychunks with chunks ref.
	lazyChunks := make([]*LazyChunk, 0, filtered)
	for i := range chks {
		for _, c := range chks[i] {
			lazyChunks = append(lazyChunks, &LazyChunk{Chunk: c, Fetcher: fetchers[i]})
		}
	}
	return lazyChunks, nil
}

func (s *LokiStore) SelectSeries(ctx context.Context, req logql.SelectLogParams) ([]logproto.SeriesIdentifier, error) {
	userID, err := tenant.TenantID(ctx)
	if err != nil {
		return nil, err
	}
	var from, through model.Time
	var matchers []*labels.Matcher

	// The Loki parser doesn't allow for an empty label matcher but for the Series API
	// we allow this to select all series in the time range.
	if req.Selector == "" {
		from, through = util.RoundToMilliseconds(req.Start, req.End)
		nameLabelMatcher, err := labels.NewMatcher(labels.MatchEqual, labels.MetricName, "logs")
		if err != nil {
			return nil, err
		}
		matchers = []*labels.Matcher{nameLabelMatcher}
		matchers, err = injectShardLabel(req.GetShards(), matchers)
		if err != nil {
			return nil, err
		}
	} else {
		var err error
		matchers, from, through, err = decodeReq(req)
		if err != nil {
			return nil, err
		}
	}
	series, err := s.Store.GetSeries(ctx, userID, from, through, matchers...)
	if err != nil {
		return nil, err
	}
	result := make([]logproto.SeriesIdentifier, len(series))
	for i, s := range series {
		result[i] = logproto.SeriesIdentifier{
			Labels: s.Map(),
		}
	}
	return result, nil
}

// SelectLogs returns an iterator that will query the store for more chunks while iterating instead of fetching all chunks upfront
// for that request.
func (s *LokiStore) SelectLogs(ctx context.Context, req logql.SelectLogParams) (iter.EntryIterator, error) {
	matchers, from, through, err := decodeReq(req)
	if err != nil {
		return nil, err
	}

	lazyChunks, err := s.lazyChunks(ctx, matchers, from, through)
	if err != nil {
		return nil, err
	}

	if len(lazyChunks) == 0 {
		return iter.NoopIterator, nil
	}

	expr, err := req.LogSelector()
	if err != nil {
		return nil, err
	}

	pipeline, err := expr.Pipeline()
	if err != nil {
		return nil, err
	}

	pipeline, err = deletion.SetupPipeline(req, pipeline)
	if err != nil {
		return nil, err
	}

	var chunkFilterer chunk.Filterer
	if s.chunkFilterer != nil {
		chunkFilterer = s.chunkFilterer.ForRequest(ctx)
	}

	return newLogBatchIterator(ctx, s.schemaCfg, s.chunkMetrics, lazyChunks, s.cfg.MaxChunkBatchSize, matchers, pipeline, req.Direction, req.Start, req.End, chunkFilterer)
}

func (s *LokiStore) SelectSamples(ctx context.Context, req logql.SelectSampleParams) (iter.SampleIterator, error) {
	matchers, from, through, err := decodeReq(req)
	if err != nil {
		return nil, err
	}

	lazyChunks, err := s.lazyChunks(ctx, matchers, from, through)
	if err != nil {
		return nil, err
	}

	if len(lazyChunks) == 0 {
		return iter.NoopIterator, nil
	}

	expr, err := req.Expr()
	if err != nil {
		return nil, err
	}

	extractor, err := expr.Extractor()
	if err != nil {
		return nil, err
	}

	extractor, err = deletion.SetupExtractor(req, extractor)
	if err != nil {
		return nil, err
	}

	var chunkFilterer chunk.Filterer
	if s.chunkFilterer != nil {
		chunkFilterer = s.chunkFilterer.ForRequest(ctx)
	}

	return newSampleBatchIterator(ctx, s.schemaCfg, s.chunkMetrics, lazyChunks, s.cfg.MaxChunkBatchSize, matchers, extractor, req.Start, req.End, chunkFilterer)
}

func (s *LokiStore) GetSchemaConfigs() []config.PeriodConfig {
	return s.schemaCfg.Configs
}

func filterChunksByTime(from, through model.Time, chunks []chunk.Chunk) []chunk.Chunk {
	filtered := make([]chunk.Chunk, 0, len(chunks))
	for _, chunk := range chunks {
		if chunk.Through < from || through < chunk.From {
			continue
		}
		filtered = append(filtered, chunk)
	}
	return filtered
}

type failingChunkWriter struct{}

func (f failingChunkWriter) Put(_ context.Context, _ []chunk.Chunk) error {
	return errWritingChunkUnsupported
}

func (f failingChunkWriter) PutOne(_ context.Context, _, _ model.Time, _ chunk.Chunk) error {
	return errWritingChunkUnsupported
}<|MERGE_RESOLUTION|>--- conflicted
+++ resolved
@@ -278,29 +278,8 @@
 			return nil, nil, nil, err
 		}
 
-<<<<<<< HEAD
-		var backupIndexWriter index.Writer
-		backupStoreStop := func() {}
-		if s.cfg.TSDBShipperConfig.UseBoltDBShipperAsBackup {
-			pCopy := p
-			pCopy.IndexType = config.BoltDBShipperType
-			pCopy.IndexTables.Prefix = fmt.Sprintf("%sbackup_", pCopy.IndexTables.Prefix)
-
-			tableRange := tableRange
-			tableRange.PeriodConfig = &pCopy
-
-			_, backupIndexWriter, backupStoreStop, err = s.storeForPeriod(pCopy, tableRange, chunkClient, f)
-			if err != nil {
-				return nil, nil, nil, err
-			}
-		}
-
-		indexReaderWriter, stopTSDBStoreFunc, err := tsdb.NewStore(fmt.Sprintf("%s_%s", p.ObjectType, p.From.String()), s.cfg.TSDBShipperConfig, s.schemaCfg, f, objectClient, s.limits,
-			tableRange, backupIndexWriter, indexClientReg, indexClientLogger, s.indexReadCache, s.cfg.MaxParallelismTableOps)
-=======
 		name := fmt.Sprintf("%s_%s", p.ObjectType, p.From.String())
-		indexReaderWriter, stopTSDBStoreFunc, err := tsdb.NewStore(name, s.cfg.TSDBShipperConfig, s.schemaCfg, f, objectClient, s.limits, tableRange, indexClientReg, indexClientLogger, s.indexReadCache)
->>>>>>> 5415b114
+		indexReaderWriter, stopTSDBStoreFunc, err := tsdb.NewStore(name, s.cfg.TSDBShipperConfig, s.schemaCfg, f, objectClient, s.limits, tableRange, indexClientReg, indexClientLogger, s.indexReadCache, s.cfg.MaxParallelismTableOps)
 		if err != nil {
 			return nil, nil, nil, err
 		}
