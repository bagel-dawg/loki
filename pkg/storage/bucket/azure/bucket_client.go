package azure

import (
	"net/http"

	"github.com/go-kit/log"
	"github.com/thanos-io/objstore"
	"github.com/thanos-io/objstore/providers/azure"
)

<<<<<<< HEAD
func NewBucketClient(cfg Config, name string, logger log.Logger, rt http.RoundTripper) (objstore.Bucket, error) {
=======
func NewBucketClient(cfg Config, name string, logger log.Logger) (objstore.Bucket, error) {
	return newBucketClient(cfg, name, logger, azure.NewBucketWithConfig)
}

func newBucketClient(cfg Config, name string, logger log.Logger, factory func(log.Logger, azure.Config, string, func(http.RoundTripper) http.RoundTripper) (*azure.Bucket, error)) (objstore.Bucket, error) {
>>>>>>> 947a66f3
	// Start with default config to make sure that all parameters are set to sensible values, especially
	// HTTP Config field.
	bucketConfig := azure.DefaultConfig
	bucketConfig.StorageAccountName = cfg.StorageAccountName
	bucketConfig.StorageAccountKey = cfg.StorageAccountKey.String()
	bucketConfig.StorageConnectionString = cfg.StorageConnectionString.String()
	bucketConfig.ContainerName = cfg.ContainerName
	bucketConfig.MaxRetries = cfg.MaxRetries
	bucketConfig.UserAssignedID = cfg.UserAssignedID
	bucketConfig.HTTPConfig.Transport = cfg.Transport

	if cfg.Endpoint != "" {
		// azure.DefaultConfig has the default Endpoint, overwrite it only if a different one was explicitly provided.
		bucketConfig.Endpoint = cfg.Endpoint
	}

<<<<<<< HEAD
	return azure.NewBucketWithConfig(logger, bucketConfig, name, rt)
=======
	return factory(logger, bucketConfig, name, nil)
>>>>>>> 947a66f3
}<|MERGE_RESOLUTION|>--- conflicted
+++ resolved
@@ -8,15 +8,11 @@
 	"github.com/thanos-io/objstore/providers/azure"
 )
 
-<<<<<<< HEAD
-func NewBucketClient(cfg Config, name string, logger log.Logger, rt http.RoundTripper) (objstore.Bucket, error) {
-=======
 func NewBucketClient(cfg Config, name string, logger log.Logger) (objstore.Bucket, error) {
 	return newBucketClient(cfg, name, logger, azure.NewBucketWithConfig)
 }
 
 func newBucketClient(cfg Config, name string, logger log.Logger, factory func(log.Logger, azure.Config, string, func(http.RoundTripper) http.RoundTripper) (*azure.Bucket, error)) (objstore.Bucket, error) {
->>>>>>> 947a66f3
 	// Start with default config to make sure that all parameters are set to sensible values, especially
 	// HTTP Config field.
 	bucketConfig := azure.DefaultConfig
@@ -33,9 +29,5 @@
 		bucketConfig.Endpoint = cfg.Endpoint
 	}
 
-<<<<<<< HEAD
-	return azure.NewBucketWithConfig(logger, bucketConfig, name, rt)
-=======
 	return factory(logger, bucketConfig, name, nil)
->>>>>>> 947a66f3
 }