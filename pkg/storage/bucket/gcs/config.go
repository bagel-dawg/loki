package gcs

import (
	"flag"

	"github.com/grafana/dskit/flagext"
)

// Config holds the config options for GCS backend
type Config struct {
	BucketName      string         `yaml:"bucket_name"`
	ServiceAccount  flagext.Secret `yaml:"service_account" doc:"description_method=GCSServiceAccountLongDescription"`
	ChunkBufferSize int            `yaml:"chunk_buffer_size"`
<<<<<<< HEAD
=======
	MaxRetries      int            `yaml:"max_retries"`

	// Allow upstream callers to inject a round tripper
	Transport http.RoundTripper `yaml:"-"`
>>>>>>> 947a66f3
}

// RegisterFlags registers the flags for GCS storage
func (cfg *Config) RegisterFlags(f *flag.FlagSet) {
	cfg.RegisterFlagsWithPrefix("", f)
}

// RegisterFlagsWithPrefix registers the flags for GCS storage with the provided prefix
func (cfg *Config) RegisterFlagsWithPrefix(prefix string, f *flag.FlagSet) {
	f.StringVar(&cfg.BucketName, prefix+"gcs.bucket-name", "", "GCS bucket name")
	f.Var(&cfg.ServiceAccount, prefix+"gcs.service-account", cfg.GCSServiceAccountShortDescription())
	f.IntVar(&cfg.ChunkBufferSize, prefix+"gcs.chunk-buffer-size", 0, "The maximum size of the buffer that GCS client for a single PUT request. 0 to disable buffering.")
	f.IntVar(&cfg.MaxRetries, prefix+"gcs.max-retries", 10, "The maximum number of retries for idempotent operations. Overrides the default gcs storage client behavior if this value is greater than 0. Set this to 1 to disable retries.")
}

func (cfg *Config) GCSServiceAccountShortDescription() string {
	return "JSON either from a Google Developers Console client_credentials.json file, or a Google Developers service account key. Needs to be valid JSON, not a filesystem path."
}

func (cfg *Config) GCSServiceAccountLongDescription() string {
	return cfg.GCSServiceAccountShortDescription() +
		" If empty, fallback to Google default logic:" +
		"\n1. A JSON file whose path is specified by the GOOGLE_APPLICATION_CREDENTIALS environment variable. For workload identity federation, refer to https://cloud.google.com/iam/docs/how-to#using-workload-identity-federation on how to generate the JSON configuration file for on-prem/non-Google cloud platforms." +
		"\n2. A JSON file in a location known to the gcloud command-line tool: $HOME/.config/gcloud/application_default_credentials.json." +
		"\n3. On Google Compute Engine it fetches credentials from the metadata server."
}<|MERGE_RESOLUTION|>--- conflicted
+++ resolved
@@ -2,6 +2,7 @@
 
 import (
 	"flag"
+	"net/http"
 
 	"github.com/grafana/dskit/flagext"
 )
@@ -11,13 +12,10 @@
 	BucketName      string         `yaml:"bucket_name"`
 	ServiceAccount  flagext.Secret `yaml:"service_account" doc:"description_method=GCSServiceAccountLongDescription"`
 	ChunkBufferSize int            `yaml:"chunk_buffer_size"`
-<<<<<<< HEAD
-=======
 	MaxRetries      int            `yaml:"max_retries"`
 
 	// Allow upstream callers to inject a round tripper
 	Transport http.RoundTripper `yaml:"-"`
->>>>>>> 947a66f3
 }
 
 // RegisterFlags registers the flags for GCS storage
