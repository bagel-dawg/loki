package bucket

import (
	"context"
	"errors"
	"flag"
<<<<<<< HEAD
=======
	"fmt"
>>>>>>> 947a66f3
	"net/http"
	"regexp"

	"github.com/go-kit/log"
	"github.com/prometheus/client_golang/prometheus"
	"github.com/thanos-io/objstore"
	objstoretracing "github.com/thanos-io/objstore/tracing/opentracing"

	"github.com/grafana/loki/v3/pkg/storage/bucket/azure"
	"github.com/grafana/loki/v3/pkg/storage/bucket/filesystem"
	"github.com/grafana/loki/v3/pkg/storage/bucket/gcs"
	"github.com/grafana/loki/v3/pkg/storage/bucket/s3"
	"github.com/grafana/loki/v3/pkg/storage/bucket/swift"
)

const (
	// S3 is the value for the S3 storage backend.
	S3 = "s3"

	// GCS is the value for the GCS storage backend.
	GCS = "gcs"

	// Azure is the value for the Azure storage backend.
	Azure = "azure"

	// Swift is the value for the Openstack Swift storage backend.
	Swift = "swift"

	// Filesystem is the value for the filesystem storage backend.
	Filesystem = "filesystem"

	// validPrefixCharactersRegex allows only alphanumeric characters to prevent subtle bugs and simplify validation
	validPrefixCharactersRegex = `^[\da-zA-Z]+$`
)

var (
	SupportedBackends = []string{S3, GCS, Azure, Swift, Filesystem}

	ErrUnsupportedStorageBackend        = errors.New("unsupported storage backend")
	ErrInvalidCharactersInStoragePrefix = errors.New("storage prefix contains invalid characters, it may only contain digits and English alphabet letters")

	metrics = objstore.BucketMetrics(prometheus.WrapRegistererWithPrefix("loki_", prometheus.DefaultRegisterer), "")
)

// Config holds configuration for accessing long-term storage.
type Config struct {
	// Backends
	S3         s3.Config         `yaml:"s3"`
	GCS        gcs.Config        `yaml:"gcs"`
	Azure      azure.Config      `yaml:"azure"`
	Swift      swift.Config      `yaml:"swift"`
	Filesystem filesystem.Config `yaml:"filesystem"`

	StoragePrefix string `yaml:"storage_prefix"`

	// Used to inject additional backends into the config. Allows for this config to
	// be embedded in multiple contexts and support non-object storage based backends.
	ExtraBackends []string `yaml:"-"`

	// Not used internally, meant to allow callers to wrap Buckets
	// created using this config
	Middlewares []func(objstore.InstrumentedBucket) (objstore.InstrumentedBucket, error) `yaml:"-"`
}

// Returns the SupportedBackends for the package and any custom backends injected into the config.
func (cfg *Config) SupportedBackends() []string {
	return append(SupportedBackends, cfg.ExtraBackends...)
}

// RegisterFlags registers the backend storage config.
func (cfg *Config) RegisterFlags(f *flag.FlagSet) {
	cfg.RegisterFlagsWithPrefix("", f)
}

func (cfg *Config) RegisterFlagsWithPrefixAndDefaultDirectory(prefix, dir string, f *flag.FlagSet) {
	cfg.GCS.RegisterFlagsWithPrefix(prefix, f)
	cfg.S3.RegisterFlagsWithPrefix(prefix, f)
	cfg.Azure.RegisterFlagsWithPrefix(prefix, f)
	cfg.Swift.RegisterFlagsWithPrefix(prefix, f)
	cfg.Filesystem.RegisterFlagsWithPrefixAndDefaultDirectory(prefix, dir, f)
	f.StringVar(&cfg.StoragePrefix, prefix+"storage-prefix", "", "Prefix for all objects stored in the backend storage. For simplicity, it may only contain digits and English alphabet letters.")
}

func (cfg *Config) RegisterFlagsWithPrefix(prefix string, f *flag.FlagSet) {
	cfg.RegisterFlagsWithPrefixAndDefaultDirectory(prefix, "", f)
}

func (cfg *Config) Validate() error {
	if cfg.StoragePrefix != "" {
		acceptablePrefixCharacters := regexp.MustCompile(validPrefixCharactersRegex)
		if !acceptablePrefixCharacters.MatchString(cfg.StoragePrefix) {
			return ErrInvalidCharactersInStoragePrefix
		}
	}

	if err := cfg.S3.Validate(); err != nil {
		return err
	}

	return nil
}

type ConfigWithNamedStores struct {
	Config      `yaml:",inline"`
	NamedStores NamedStores `yaml:"named_stores"`
}

func (cfg *ConfigWithNamedStores) Validate() error {
	if err := cfg.Config.Validate(); err != nil {
		return err
	}

	return cfg.NamedStores.Validate()
}

func (cfg *Config) disableRetries(backend string) error {
	switch backend {
	case S3:
		cfg.S3.MaxRetries = 1
	case GCS:
		cfg.GCS.MaxRetries = 1
	case Azure:
		cfg.Azure.MaxRetries = 1
	case Swift:
		cfg.Swift.MaxRetries = 1
	case Filesystem:
		// do nothing
	default:
		return fmt.Errorf("cannot disable retries for backend: %s", backend)
	}

	return nil
}

func (cfg *Config) configureTransport(backend string, rt http.RoundTripper) error {
	switch backend {
	case S3:
		cfg.S3.HTTP.Transport = rt
	case GCS:
		cfg.GCS.Transport = rt
	case Azure:
		cfg.Azure.Transport = rt
	case Swift:
		cfg.Swift.Transport = rt
	case Filesystem:
		// do nothing
	default:
		return fmt.Errorf("cannot configure transport for backend: %s", backend)
	}

	return nil
}

// NewClient creates a new bucket client based on the configured backend
func NewClient(ctx context.Context, backend string, cfg Config, name string, logger log.Logger, rt http.RoundTripper) (objstore.InstrumentedBucket, error) {
	var (
		client objstore.Bucket
		err    error
	)

	// TODO: add support for other backends that loki already supports
	switch backend {
	case S3:
		client, err = s3.NewBucketClient(cfg.S3, name, logger, rt)
	case GCS:
		client, err = gcs.NewBucketClient(ctx, cfg.GCS, name, logger, rt)
	case Azure:
		client, err = azure.NewBucketClient(cfg.Azure, name, logger, rt)
	case Swift:
		client, err = swift.NewBucketClient(cfg.Swift, name, logger, rt)
	case Filesystem:
		client, err = filesystem.NewBucketClient(cfg.Filesystem)
	default:
		return nil, ErrUnsupportedStorageBackend
	}

	if err != nil {
		return nil, err
	}

	if cfg.StoragePrefix != "" {
		client = NewPrefixedBucketClient(client, cfg.StoragePrefix)
	}

	instrumentedClient := objstoretracing.WrapWithTraces(objstore.WrapWith(client, metrics))

	// Wrap the client with any provided middleware
	for _, wrap := range cfg.Middlewares {
		instrumentedClient, err = wrap(instrumentedClient)
		if err != nil {
			return nil, err
		}
	}

	return instrumentedClient, nil
}<|MERGE_RESOLUTION|>--- conflicted
+++ resolved
@@ -4,10 +4,7 @@
 	"context"
 	"errors"
 	"flag"
-<<<<<<< HEAD
-=======
 	"fmt"
->>>>>>> 947a66f3
 	"net/http"
 	"regexp"
 
