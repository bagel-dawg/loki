package ingesterrf1

import (
	"bytes"
	"crypto/rand"
	"errors"
	"fmt"
	"net/http"
	"time"

	"github.com/go-kit/log"
	"github.com/go-kit/log/level"
	"github.com/grafana/dskit/backoff"
	"github.com/grafana/dskit/ring"
	"github.com/oklog/ulid"
	"golang.org/x/net/context"

	"github.com/grafana/loki/v3/pkg/ingester-rf1/metastore/metastorepb"
	"github.com/grafana/loki/v3/pkg/storage/wal"
)

// Note: this is called both during the WAL replay (zero or more times)
// and then after replay as well.
func (i *Ingester) InitFlushWorkers() {
	i.flushWorkersDone.Add(i.cfg.ConcurrentFlushes)
	for j := 0; j < i.cfg.ConcurrentFlushes; j++ {
		i.flushBuffers[j] = new(bytes.Buffer)
		go i.flushWorker(j)
	}
}

// Flush implements ring.FlushTransferer
// Flush triggers a flush of all the chunks and closes the flush queues.
// Called from the Lifecycler as part of the ingester shutdown.
func (i *Ingester) Flush() {
	i.wal.Close()
	i.flushWorkersDone.Wait()
}

// TransferOut implements ring.FlushTransferer
// Noop implemenetation because ingesters have a WAL now that does not require transferring chunks any more.
// We return ErrTransferDisabled to indicate that we don't support transfers, and therefore we may flush on shutdown if configured to do so.
func (i *Ingester) TransferOut(_ context.Context) error {
	return ring.ErrTransferDisabled
}

// FlushHandler triggers a flush of all in memory chunks.  Mainly used for
// local testing.
func (i *Ingester) FlushHandler(w http.ResponseWriter, _ *http.Request) {
	w.WriteHeader(http.StatusNoContent)
}

func (i *Ingester) flushWorker(j int) {
	l := log.With(i.logger, "worker", j)
	defer func() {
		level.Debug(l).Log("msg", "Ingester.flushWorker() exited")
		i.flushWorkersDone.Done()
	}()

	for {
		it, err := i.wal.NextPending()
		if errors.Is(err, wal.ErrClosed) {
			return
		}

		if it == nil {
			// TODO: Do something more clever here instead.
			time.Sleep(100 * time.Millisecond)
			continue
		}

		err = i.flush(l, j, it)
		if err != nil {
			level.Error(l).Log("msg", "failed to flush", "err", err)
		}

		it.Result.SetDone(err)
		i.wal.Put(it)
	}
}

func (i *Ingester) flush(l log.Logger, j int, it *wal.PendingSegment) error {
	ctx, cancelFunc := context.WithCancel(context.Background())
	defer cancelFunc()

	b := backoff.New(ctx, i.cfg.FlushOpBackoff)
	for b.Ongoing() {
		err := i.flushSegment(ctx, j, it.Writer)
		if err == nil {
			break
		}
		level.Error(l).Log("msg", "failed to flush", "retries", b.NumRetries(), "err", err)
		b.Wait()
	}
	return b.Err()
}

func (i *Ingester) flushSegment(ctx context.Context, j int, w *wal.SegmentWriter) error {
<<<<<<< HEAD
	id := ulid.MustNew(ulid.Timestamp(time.Now()), rand.Reader).String()

=======
>>>>>>> d3d99234
	start := time.Now()
	defer func() {
		i.metrics.flushDuration.Observe(time.Since(start).Seconds())
		w.ReportMetrics()
	}()

	i.metrics.flushesTotal.Add(1)

	buf := i.flushBuffers[j]
	defer buf.Reset()
	if _, err := w.WriteTo(buf); err != nil {
		i.metrics.flushFailuresTotal.Inc()
		return err
	}

<<<<<<< HEAD
	i.metrics.flushesTotal.Add(1)
	if err := i.store.PutObject(ctx, fmt.Sprintf("loki-v2/wal/anon/"+id), buf); err != nil {
=======
	id := ulid.MustNew(ulid.Timestamp(time.Now()), rand.Reader)
	if err := i.store.PutObject(ctx, fmt.Sprintf("loki-v2/wal/anon/"+id.String()), buf); err != nil {
>>>>>>> d3d99234
		i.metrics.flushFailuresTotal.Inc()
		return fmt.Errorf("failed to put object: %w", err)
	}

	if _, err := i.metastoreClient.AddBlock(ctx, &metastorepb.AddBlockRequest{
		Block: w.Meta(id),
	}); err != nil {
		i.metrics.flushFailuresTotal.Inc()
		return fmt.Errorf("metastore add block: %w", err)
	}

	return nil
}<|MERGE_RESOLUTION|>--- conflicted
+++ resolved
@@ -96,11 +96,6 @@
 }
 
 func (i *Ingester) flushSegment(ctx context.Context, j int, w *wal.SegmentWriter) error {
-<<<<<<< HEAD
-	id := ulid.MustNew(ulid.Timestamp(time.Now()), rand.Reader).String()
-
-=======
->>>>>>> d3d99234
 	start := time.Now()
 	defer func() {
 		i.metrics.flushDuration.Observe(time.Since(start).Seconds())
@@ -116,13 +111,8 @@
 		return err
 	}
 
-<<<<<<< HEAD
-	i.metrics.flushesTotal.Add(1)
+	id := ulid.MustNew(ulid.Timestamp(time.Now()), rand.Reader).String()
 	if err := i.store.PutObject(ctx, fmt.Sprintf("loki-v2/wal/anon/"+id), buf); err != nil {
-=======
-	id := ulid.MustNew(ulid.Timestamp(time.Now()), rand.Reader)
-	if err := i.store.PutObject(ctx, fmt.Sprintf("loki-v2/wal/anon/"+id.String()), buf); err != nil {
->>>>>>> d3d99234
 		i.metrics.flushFailuresTotal.Inc()
 		return fmt.Errorf("failed to put object: %w", err)
 	}
