--- conflicted
+++ resolved
@@ -566,20 +566,13 @@
 	return mockLogfmtStreamWithLabels(from, quantity, `{type="test"}`)
 }
 
-<<<<<<< HEAD
-func mockLogfmtStreamWithLabels(from int, quantity int, labels string) logproto.Stream {
-=======
 func mockLogfmtStreamWithLabels(_ int, quantity int, labels string) logproto.Stream {
->>>>>>> 65697676
 	entries := make([]logproto.Entry, 0, quantity)
 
 	// used for detected fields queries which are always BACKWARD
 	for i := quantity; i > 0; i-- {
 		entries = append(entries, logproto.Entry{
 			Timestamp: time.Unix(int64(i), 0),
-<<<<<<< HEAD
-			Line:      fmt.Sprintf(`message="line %d" count=%d fake=true`, i, i),
-=======
 			Line: fmt.Sprintf(
 				`message="line %d" count=%d fake=true bytes=%dMB duration=%dms percent=%f even=%t`,
 				i,
@@ -588,7 +581,6 @@
 				(i * 256),
 				float32(i*10.0),
 				(i%2 == 0)),
->>>>>>> 65697676
 		})
 	}
 
